--- conflicted
+++ resolved
@@ -20,11 +20,9 @@
 use cbc::{Encryptor as CbcEncryptor, Decryptor as CbcDecryptor};
 use cipher::{block_padding::Pkcs7, BlockEncryptMut, BlockDecryptMut, KeyIvInit};
 
-<<<<<<< HEAD
-use eframe::egui; // GUI things
-=======
+
+
 use eframe::egui;
->>>>>>> e065b0da
 
 const PBKDF2_ITERATIONS: u32 = 100_000;
 const NONCE_LENGTH: usize = 12;
@@ -129,10 +127,8 @@
     String::from_utf8(decrypted.to_vec()).unwrap()
 }
 
-<<<<<<< HEAD
+<
 /// GUI State for secure Messaging
-=======
->>>>>>> e065b0da
 #[derive(Default)]
 struct MyApp{
     message: String,
@@ -142,10 +138,8 @@
     decrypted: String,
 }
 
-<<<<<<< HEAD
+
 /// Implements the GUI layout using egui
-=======
->>>>>>> e065b0da
 impl eframe::App for MyApp {
     fn update(&mut self, ctx: &egui::Context,_: &mut eframe::Frame) {
         egui::CentralPanel::default().show(ctx, |ui| {
@@ -175,10 +169,9 @@
     }
 }
 
-<<<<<<< HEAD
+
 /// CLI and GUI entry point
-=======
->>>>>>> e065b0da
+
 fn main() {
     let password = "sharedSecret123";
     let message = "Hello, Bob!";
